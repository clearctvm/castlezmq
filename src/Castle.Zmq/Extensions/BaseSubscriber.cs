﻿namespace Castle.Zmq.Extensions
{
	using System;
	using System.Threading;


	public abstract class BaseSubscriber<T> : IDisposable
	{
		private readonly IZmqContext _context;
		private readonly Func<byte[], T> _deserializer;
<<<<<<< HEAD

		protected string _endpoint;

=======
		private string _endpoint;
>>>>>>> b22ad2af
		private IZmqSocket _socket;
		private bool _started;
		private volatile bool _disposed;
		private Thread _worker;

		protected BaseSubscriber(IZmqContext context, string endpoint, Func<byte[], T> deserializer)
		{
			if (context == null) throw new ArgumentNullException("context");
			if (endpoint == null) throw new ArgumentNullException("endpoint");
			if (deserializer == null) throw new ArgumentNullException("deserializer");

			this._context = context;
			this._endpoint = endpoint;
			this._deserializer = deserializer;

			this._context.Disposing += OnZmqContextDisposing;
<<<<<<< HEAD
		}

		protected virtual string Endpoint
		{
			get { return _endpoint; }
			set { _endpoint = value; }
		}

=======
		}

		public string Endpoint { get { return _endpoint; } set { _endpoint = value; } }

>>>>>>> b22ad2af
		protected abstract void OnReceived(string topic, T message);

		public void SubscribeToTopic(string topic)
		{
			if (topic == null) throw new ArgumentNullException("topic");
			if (!_started) throw new InvalidOperationException("Cannot subscribe before starting it");

			lock (_socket)
				_socket.Subscribe(topic);
		}

		public void UnsubscribeFromTopic(string topic)
		{
			if (topic == null) throw new ArgumentNullException("topic");
			if (!_started) throw new InvalidOperationException("Cannot unsubscribe before starting it");

			lock (_socket)
				_socket.Unsubscribe(topic);
		}

		public virtual void Start()
		{
			EnsureNotDisposed();

			if (this._socket == null)
			{
				this._socket = this._context.CreateSocket(SocketType.Sub);
			}
			if (!this._started)
			{
				this._socket.Connect(Endpoint);

				this._worker = new Thread(OnRecvWorker) 
				{
					IsBackground = true
				};
				this._started = true;
				this._worker.Start();
			}
		}

		public virtual void Stop()
		{
			EnsureNotDisposed();
			if (this._started)
			{
				this._socket.Unbind(Endpoint);
				this._started = false;
			}
		}

		public void Dispose()
		{
			if (_disposed) return;

			try
			{
				this.Stop();
			}
			catch (Exception)
			{
			}

			if (this._socket != null)
			{
				this._socket.Dispose();
			}

			_disposed = true;
		}

		protected virtual void OnZmqContextDisposing()
		{
			this.Dispose();
		}

		private void OnRecvWorker()
		{
			var polling = new Polling(PollingEvents.RecvReady, this._socket);

			polling.RecvReady += socket =>
			{
				var topic = _socket.RecvString();
				var messageInBytes = _socket.Recv();
				var message = _deserializer(messageInBytes);

				this.OnReceived(topic, message);
			};

			try
			{
				while (_started)
				{
					polling.Poll(1000);
				}
			}
			catch (ZmqException e)
			{
				if (LogAdapter.LogEnabled)
				{
					LogAdapter.LogDebug(this.GetType().FullName, "BaseSubscriber exception. Disposing. Details: " + e.ToString());
				}

				this.Dispose();
			}
		}

		private void EnsureNotDisposed()
		{
			if (_disposed) throw new ObjectDisposedException("Subscriber Disposed");
		}

	}
}<|MERGE_RESOLUTION|>--- conflicted
+++ resolved
@@ -8,13 +8,9 @@
 	{
 		private readonly IZmqContext _context;
 		private readonly Func<byte[], T> _deserializer;
-<<<<<<< HEAD
 
 		protected string _endpoint;
 
-=======
-		private string _endpoint;
->>>>>>> b22ad2af
 		private IZmqSocket _socket;
 		private bool _started;
 		private volatile bool _disposed;
@@ -31,8 +27,9 @@
 			this._deserializer = deserializer;
 
 			this._context.Disposing += OnZmqContextDisposing;
-<<<<<<< HEAD
 		}
+
+		public string Endpoint { get { return _endpoint; } set { _endpoint = value; } }
 
 		protected virtual string Endpoint
 		{
@@ -40,12 +37,6 @@
 			set { _endpoint = value; }
 		}
 
-=======
-		}
-
-		public string Endpoint { get { return _endpoint; } set { _endpoint = value; } }
-
->>>>>>> b22ad2af
 		protected abstract void OnReceived(string topic, T message);
 
 		public void SubscribeToTopic(string topic)
